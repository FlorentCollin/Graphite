--- conflicted
+++ resolved
@@ -120,11 +120,8 @@
  "kurbo",
  "log",
  "rand_chacha",
-<<<<<<< HEAD
  "ron",
-=======
  "remain",
->>>>>>> 21e3b5e8
  "serde",
  "serde_json",
  "spin",
@@ -300,7 +297,6 @@
 checksum = "f497285884f3fcff424ffc933e56d7cbca511def0c9831a7f9b5f6153e3cc89b"
 
 [[package]]
-<<<<<<< HEAD
 name = "ron"
 version = "0.7.0"
 source = "registry+https://github.com/rust-lang/crates.io-index"
@@ -309,7 +305,9 @@
  "base64",
  "bitflags",
  "serde",
-=======
+]
+
+[[package]]
 name = "remain"
 version = "0.2.2"
 source = "registry+https://github.com/rust-lang/crates.io-index"
@@ -334,7 +332,6 @@
  "unicode-ccc",
  "unicode-general-category",
  "unicode-script",
->>>>>>> 21e3b5e8
 ]
 
 [[package]]

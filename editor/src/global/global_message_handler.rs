--- conflicted
+++ resolved
@@ -1,6 +1,5 @@
 use crate::message_prelude::*;
 
-<<<<<<< HEAD
 #[impl_message(Message, Global)]
 #[derive(PartialEq, Clone, Debug, Serialize, Deserialize)]
 pub enum GlobalMessage {
@@ -11,9 +10,6 @@
 	RecordOutput(FrontendMessage),
 	ExportTrace,
 }
-=======
-use std::collections::VecDeque;
->>>>>>> 21e3b5e8
 
 #[derive(Debug, Default)]
 pub struct GlobalMessageHandler {
@@ -22,12 +18,9 @@
 }
 
 impl MessageHandler<GlobalMessage, ()> for GlobalMessageHandler {
-<<<<<<< HEAD
+
+  #[remain::check]
 	fn process_action(&mut self, message: GlobalMessage, _data: (), responses: &mut VecDeque<Message>) {
-=======
-	#[remain::check]
-	fn process_action(&mut self, message: GlobalMessage, _data: (), _responses: &mut VecDeque<Message>) {
->>>>>>> 21e3b5e8
 		use GlobalMessage::*;
 
 		#[remain::sorted]
@@ -60,7 +53,6 @@
 			}
 		}
 	}
-<<<<<<< HEAD
 	advertise_actions!(GlobalMessageDiscriminant; LogInfo, LogDebug, LogTrace, ExportTrace);
 }
 
@@ -68,8 +60,4 @@
 struct TestCase {
 	input_messages: Vec<Message>,
 	output_messages: Vec<FrontendMessage>,
-=======
-
-	advertise_actions!(GlobalMessageDiscriminant; LogInfo, LogDebug, LogTrace);
->>>>>>> 21e3b5e8
 }